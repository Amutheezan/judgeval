"""
Sanity checks for judgment client functionality
"""

import os
from judgeval.judgment_client import JudgmentClient
from judgeval.data import Example
from judgeval.scorers import JudgmentScorer
from judgeval.constants import APIScorer
from judgeval.judges import TogetherJudge
from judgeval.playground import CustomFaithfulnessMetric
from judgeval.data.datasets.dataset import EvalDataset
from dotenv import load_dotenv
import random
import string

from judgeval.scorers.prompt_scorer import ClassifierScorer

load_dotenv()

def get_client():
    return JudgmentClient(judgment_api_key=os.getenv("JUDGMENT_API_KEY"))

def get_ui_client():
    return JudgmentClient(judgment_api_key=os.getenv("UI_JUDGMENT_API_KEY"))

def test_dataset(client: JudgmentClient):
    dataset: EvalDataset = client.create_dataset()
    dataset.add_example(Example(input="input 1", actual_output="output 1"))

    client.push_dataset(alias="test_dataset_5", dataset=dataset, overwrite=False)
    
    # PULL
    dataset = client.pull_dataset(alias="test_dataset_5")
    print(dataset)

def test_run_eval(client: JudgmentClient):

    example1 = Example(
        input="What if these shoes don't fit?",
        actual_output="We offer a 30-day full refund at no extra cost.",
        retrieval_context=["All customers are eligible for a 30 day full refund at no extra cost."],
        trace_id="2231abe3-e7e0-4909-8ab7-b4ab60b645c6"
    )

    example2 = Example(
        input="How do I reset my password?",
        actual_output="You can reset your password by clicking on 'Forgot Password' at the login screen.",
        expected_output="You can reset your password by clicking on 'Forgot Password' at the login screen.",
        name="Password Reset",
        context=["User Account"],
        retrieval_context=["Password reset instructions"],
        tools_called=["authentication"],
        expected_tools=["authentication"],
        additional_metadata={"difficulty": "medium"}
    )

    scorer = JudgmentScorer(threshold=0.5, score_type=APIScorer.FAITHFULNESS)
    scorer2 = JudgmentScorer(threshold=0.5, score_type=APIScorer.HALLUCINATION)
    c_scorer = CustomFaithfulnessMetric(threshold=0.6)

    PROJECT_NAME = "test_project_JOSEPH"
    EVAL_RUN_NAME = "yomadude"
    
    _ = client.run_evaluation(
        examples=[example1, example2],
        scorers=[scorer, c_scorer],
        model="QWEN",
        metadata={"batch": "test"},
        project_name=PROJECT_NAME,
        eval_run_name=EVAL_RUN_NAME,
        log_results=True,
        override=True,
    )

    results = client.pull_eval(project_name=PROJECT_NAME, eval_run_name=EVAL_RUN_NAME)
    # print(f"Evaluation results for {EVAL_RUN_NAME} from database:", results)

def test_override_eval(client: JudgmentClient):
    example1 = Example(
        input="What if these shoes don't fit?",
        actual_output="We offer a 30-day full refund at no extra cost.",
        retrieval_context=["All customers are eligible for a 30 day full refund at no extra cost."],
        trace_id="2231abe3-e7e0-4909-8ab7-b4ab60b645c6"
    )
    
    scorer = JudgmentScorer(threshold=0.5, score_type=APIScorer.FAITHFULNESS)

    PROJECT_NAME = "test_eval_run_naming_collisions"
    EVAL_RUN_NAME = ''.join(random.choices(string.ascii_letters + string.digits, k=12))

    # First run should succeed
    client.run_evaluation(
        examples=[example1],
        scorers=[scorer],
        model="QWEN",
        metadata={"batch": "test"},
        project_name=PROJECT_NAME,
        eval_run_name=EVAL_RUN_NAME,
        log_results=True,
        override=False,
    )
    
    # Second run with log_results=False should succeed
    client.run_evaluation(
        examples=[example1],
        scorers=[scorer],
        model="QWEN",
        metadata={"batch": "test"},
        project_name=PROJECT_NAME,
        eval_run_name=EVAL_RUN_NAME,
        log_results=False,
        override=False,
    )
    
    # Third run with override=True should succeed
    try:
        client.run_evaluation(
            examples=[example1],
            scorers=[scorer],
            model="QWEN",
            metadata={"batch": "test"},
            project_name=PROJECT_NAME,
            eval_run_name=EVAL_RUN_NAME,
            log_results=True,
            override=True,
        )
    except ValueError as e:
        print(f"Unexpected error in override run: {e}")
        raise
    
    # Final non-override run should fail
    try:
        client.run_evaluation(
            examples=[example1],
            scorers=[scorer],
            model="QWEN",
            metadata={"batch": "test"},
            project_name=PROJECT_NAME,
            eval_run_name=EVAL_RUN_NAME,
            log_results=True,
            override=False,
        )
        raise AssertionError("Expected ValueError was not raised")
    except ValueError as e:
        if "already exists" not in str(e):
            raise
        print(f"Successfully caught expected error: {e}")
    
    

def test_evaluate_dataset(client: JudgmentClient):

    example1 = Example(
        input="What if these shoes don't fit?",
        actual_output="We offer a 30-day full refund at no extra cost.",
        retrieval_context=["All customers are eligible for a 30 day full refund at no extra cost."],
        trace_id="2231abe3-e7e0-4909-8ab7-b4ab60b645c6"
    )

    example2 = Example(
        input="How do I reset my password?",
        actual_output="You can reset your password by clicking on 'Forgot Password' at the login screen.",
        expected_output="You can reset your password by clicking on 'Forgot Password' at the login screen.",
        name="Password Reset",
        context=["User Account"],
        retrieval_context=["Password reset instructions"],
        tools_called=["authentication"],
        expected_tools=["authentication"],
        additional_metadata={"difficulty": "medium"}
    )

    dataset = EvalDataset(examples=[example1, example2])
    res = client.evaluate_dataset(
        dataset=dataset,
        scorers=[JudgmentScorer(threshold=0.5, score_type=APIScorer.FAITHFULNESS)],
        model="QWEN",
        metadata={"batch": "test"},
    )

    print(res)
    
def test_classifier_scorer(client: JudgmentClient):
    # Modifying a classifier scorer
    # TODO: Some of the field names are not consistent between regular scorers and classifier scorers
    # Make some methods private
    classifier_scorer = client.fetch_classifier_scorer("tonescorer-72gl")
    print(f"{classifier_scorer=}")
    
    # TODO: Does ClassifierScorer actually use build_measure_prompt, enforce_prompt_format, etc.
    # TODO: Ik PromptScorer uses it, but I don't think we need to redefine it in ClassifierScorer
    
    # Creating a classifier scorer from SDK
    classifier_scorer_custom = ClassifierScorer(
        name="Test Classifier Scorer",
        threshold=0.5,
        conversation=[],
        options={}
    )
    
    classifier_scorer_custom.update_conversation(conversation=[{"role": "user", "content": "What is the capital of France?"}])
    classifier_scorer_custom.update_options(options={"yes": 1, "no": 0})
    
    slug = client.push_classifier_scorer(scorer=classifier_scorer_custom)
    
    classifier_scorer_custom = client.fetch_classifier_scorer(slug=slug)
    print(f"{classifier_scorer_custom=}")
    
    # faithfulness_scorer = JudgmentScorer(threshold=0.5, score_type=APIScorer.FAITHFULNESS)
    
    # example1 = Example(
    #     input="What if these shoes don't fit?",
    #     actual_output="We offer a 30-day full refund at no extra cost, you would have known that if you read the website stupid!",
    #     retrieval_context=["All customers are eligible for a 30 day full refund at no extra cost."],
    # )
    
    # res = client.run_evaluation(
    #     examples=[example1],
    #     scorers=[classifier_scorer, faithfulness_scorer],
    #     model="QWEN",
    # )
    # print(res)
    
    # Pushing a classifier scorer (from SDK)

if __name__ == "__main__":
    # Test client functionality
    client = get_client()
    ui_client = get_ui_client()
    print("Client initialized successfully")
    print("*" * 40)

    # print("Testing dataset creation, pushing, and pulling")
    # test_dataset(ui_client)
    # print("Dataset creation, pushing, and pulling successful")
    # print("*" * 40)
    
    # print("Testing evaluation run")
    # test_run_eval(ui_client)
    # print("Evaluation run successful")
    # print("*" * 40)
    
<<<<<<< HEAD
    print("Testing evaluation run override")
    test_override_eval(client)
    print("Evaluation run override successful")
    print("*" * 40)
    
    print("Testing dataset evaluation")
    test_evaluate_dataset(ui_client)
    print("Dataset evaluation successful")
    print("*" * 40)
=======
    # print("Testing dataset evaluation")
    # test_evaluate_dataset(ui_client)
    # print("Dataset evaluation successful")
    # print("*" * 40)
>>>>>>> 941ecbbf
    
    print("Testing classifier scorer")
    test_classifier_scorer(ui_client)
    print("Classifier scorer test successful")
    print("*" * 40)

    print("All tests passed successfully")<|MERGE_RESOLUTION|>--- conflicted
+++ resolved
@@ -240,7 +240,6 @@
     # print("Evaluation run successful")
     # print("*" * 40)
     
-<<<<<<< HEAD
     print("Testing evaluation run override")
     test_override_eval(client)
     print("Evaluation run override successful")
@@ -250,12 +249,7 @@
     test_evaluate_dataset(ui_client)
     print("Dataset evaluation successful")
     print("*" * 40)
-=======
-    # print("Testing dataset evaluation")
-    # test_evaluate_dataset(ui_client)
-    # print("Dataset evaluation successful")
     # print("*" * 40)
->>>>>>> 941ecbbf
     
     print("Testing classifier scorer")
     test_classifier_scorer(ui_client)
