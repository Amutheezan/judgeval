--- conflicted
+++ resolved
@@ -16,12 +16,9 @@
 together = "*"
 anthropic = "*"
 patronus = "*"
-<<<<<<< HEAD
 asyncio = "*"
 nest-asyncio = "*"
-=======
 tavily-python = "*"
->>>>>>> 182269a7
 
 [dev-packages]
 pytest = "*"
