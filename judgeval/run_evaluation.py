--- conflicted
+++ resolved
@@ -10,6 +10,7 @@
 )
 from judgeval.constants import (
     JUDGMENT_EVAL_API_URL,
+    JUDGMENT_EVAL_LOG_API_URL,
     JudgmentMetric,
 )
 from judgeval.common.exceptions import JudgmentAPIError
@@ -137,14 +138,9 @@
             judgment_api_key=evaluation_run.judgment_api_key,
             log_results=log_results
         )
-<<<<<<< HEAD
-        response_data = execute_api_eval(api_evaluation_run)  # List[Dict] of converted ScoringResults
-        for result in response_data["results"]:
-=======
         response_data = execute_api_eval(api_evaluation_run)  # List[Dict] representing ScoringResults
         # Convert the response data to `ScoringResult` objects
-        for result in response_data["results"]:  
->>>>>>> 34239f0c
+        for result in response_data["results"]:
             # filter for key-value pairs that are used to initialize ScoringResult
             # there may be some stuff in here that doesn't belong in ScoringResult
             # TODO: come back and refactor this to have ScoringResult take in **kwargs
