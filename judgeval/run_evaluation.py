import asyncio
import requests
from typing import List, Dict
from datetime import datetime
from fastapi import HTTPException

from judgeval.data import Example
from judgeval.scorers import CustomScorer, JudgmentScorer
from judgeval.scorers.score import (
    ScoringResult,
    a_execute_scoring,
)
from judgeval.constants import (
    JUDGMENT_EVAL_API_URL,
    JUDGMENT_EVAL_LOG_API_URL,
    APIScorer,
)
from judgeval.common.exceptions import JudgmentAPIError
from judgeval.playground import CustomFaithfulnessMetric
from judgeval.judges import TogetherJudge, MixtureOfJudges
from judgeval.evaluation_run import EvaluationRun
from judgeval.common.logger import enable_logging, debug, info, error, example_logging_context


def execute_api_eval(evaluation_run: EvaluationRun) -> List[Dict]:
    """
    Executes an evaluation of a list of `Example`s using one or more `JudgmentScorer`s via the Judgment API.

    Args:
        evaluation_run (EvaluationRun): The evaluation run object containing the examples, scorers, and metadata

    Returns:
        List[Dict]: The results of the evaluation. Each result is a dictionary containing the fields of a `ScoringResult`
                    object. 
    """
    
    try:
        # submit API request to execute evals
        response = requests.post(JUDGMENT_EVAL_API_URL, json=evaluation_run.model_dump(warnings='none'))
        response_data = response.json()
    except Exception as e:
        details = response.json().get("detail", "No details provided")
        raise JudgmentAPIError("An error occurred while executing the Judgment API request: " + details)
    # Check if the response status code is not 2XX
    if not response.ok:
        error_message = response_data.get('detail', 'An unknown error occurred.')
        print(f"Error: {error_message=}")
        raise JudgmentAPIError(error_message)
    return response_data


def merge_results(api_results: List[ScoringResult], local_results: List[ScoringResult]) -> List[ScoringResult]:
    """
    When executing scorers that come from both the Judgment API and custom scorers, we're left with
    results for each type of scorer. This function merges the results from the API and local evaluations,
    grouped by example. In particular, we merge the `scorers_data` field of each `ScoringResult` object.

    Args:
        api_results (List[ScoringResult]): The `ScoringResult`s from the API evaluation
        local_results (List[ScoringResult]): The `ScoringResult`s from the local evaluation

    Returns:
        List[ScoringResult]: The merged `ScoringResult`s (updated `scorers_data` field)
    """
    # No merge required
    if not local_results and api_results:
        return api_results
    if not api_results and local_results:
        return local_results

    if len(api_results) != len(local_results):
        # Results should be of same length because each ScoringResult is a 1-1 mapping to an Example
        raise ValueError(f"The number of API and local results do not match: {len(api_results)} vs {len(local_results)}")
    
    # Each ScoringResult in api and local have all the same fields besides `scorers_data`
    for api_result, local_result in zip(api_results, local_results):
        if api_result.input != local_result.input:
            raise ValueError("The API and local results are not aligned.")
        if api_result.actual_output != local_result.actual_output:
            raise ValueError("The API and local results are not aligned.")
        if api_result.expected_output != local_result.expected_output:
            raise ValueError("The API and local results are not aligned.")
        if api_result.context != local_result.context:
            raise ValueError("The API and local results are not aligned.")
        if api_result.retrieval_context != local_result.retrieval_context:
            raise ValueError("The API and local results are not aligned.")
        
        # Merge ScorerData
        api_scorer_data = api_result.scorers_data
        local_scorer_data = local_result.scorers_data
        if api_scorer_data is None and local_scorer_data is not None:
            api_result.scorers_data = local_scorer_data

        if api_scorer_data is not None and local_scorer_data is not None:
            api_result.scorers_data = api_scorer_data + local_scorer_data
    
    return api_results


def run_eval(evaluation_run: EvaluationRun, name: str = "",log_results: bool = False):
    """
    Executes an evaluation of `Example`s using one or more `Scorer`s

    Args:
        evaluation_run (EvaluationRun): Stores example and evaluation together for running
    
        Args: 
            examples (List[Example]): The examples to evaluate
            scorers (List[Union[JudgmentScorer, CustomScorer]]): A list of scorers to use for evaluation
            model (str): The model used as a judge when using LLM as a Judge
            aggregator (Optional[str]): The aggregator to use for evaluation if using Mixture of Judges
            metadata (Optional[Dict[str, Any]]): Additional metadata to include for this evaluation run, e.g. comments, dataset name, purpose, etc.
            judgment_api_key (Optional[str]): The API key for running evaluations on the Judgment API

    Returns:
        List[ScoringResult]: The results of the evaluation. Each result is a dictionary containing the fields of a `ScoringResult` object.
    """
    # Set example IDs if not already set
    debug("Initializing examples with IDs and timestamps")
    for idx, example in enumerate(evaluation_run.examples):
        if example.example_id is None:
            example.example_id = idx
            debug(f"Set example ID {idx} for input: {example.input[:50]}...")
        example.timestamp = datetime.now().strftime("%Y%m%d_%H%M%S")
        with example_logging_context(example.timestamp, example.example_id):
            debug(f"Initialized example {example.example_id}")
            debug(f"Input: {example.input}")
            debug(f"Actual output: {example.actual_output}")
            if example.expected_output:
                debug(f"Expected output: {example.expected_output}")
            if example.context:
                debug(f"Context: {example.context}")
            if example.retrieval_context:
                debug(f"Retrieval context: {example.retrieval_context}")
    
    debug(f"Starting evaluation run with {len(evaluation_run.examples)} examples")
    
    # Group JudgmentScorers and CustomScorers, then evaluate them in parallel
    debug("Grouping scorers by type")
    judgment_scorers: List[JudgmentScorer] = []
    custom_scorers: List[CustomScorer] = []
    for scorer in evaluation_run.scorers:
        if isinstance(scorer, JudgmentScorer):
            judgment_scorers.append(scorer)
            debug(f"Added judgment scorer: {type(scorer).__name__}")
        else:
            custom_scorers.append(scorer)
            debug(f"Added custom scorer: {type(scorer).__name__}")
    
    debug(f"Found {len(judgment_scorers)} judgment scorers and {len(custom_scorers)} custom scorers")
    
    api_results: List[ScoringResult] = []
    local_results: List[ScoringResult] = []
    # Execute evaluation using Judgment API
    if judgment_scorers:
        info("Starting API evaluation")
        debug(f"Creating API evaluation run with {len(judgment_scorers)} scorers")
        try:
            api_evaluation_run: EvaluationRun = EvaluationRun(
                name=name,
                examples=evaluation_run.examples,
                scorers=judgment_scorers,
                model=evaluation_run.model,
                aggregator=evaluation_run.aggregator,
                metadata=evaluation_run.metadata,
                judgment_api_key=evaluation_run.judgment_api_key,
                log_results=log_results
            )

            debug("Sending request to Judgment API")    
            response_data = execute_api_eval(api_evaluation_run)  # List[Dict] representing ScoringResults
            info(f"Received {len(response_data['results'])} results from API")
        except JudgmentAPIError as e:
            # TODO: Replace with logger.error()
            print(f"An error occurred while executing the Judgment API request: {str(e)}")
            raise JudgmentAPIError(f"An error occurred while executing the Judgment API request: {str(e)}")
        except ValueError as e:
            raise ValueError(f"Please check your EvaluationRun object, one or more fields are invalid: {str(e)}")
        
        # Convert the response data to `ScoringResult` objects
        debug("Processing API results")
        for idx, result in enumerate(response_data["results"]):  
            with example_logging_context(evaluation_run.examples[idx].timestamp, evaluation_run.examples[idx].example_id):
                for scorer in judgment_scorers:
                    debug(f"Processing API result for example {idx} and scorer {scorer.score_type}")
                # filter for key-value pairs that are used to initialize ScoringResult
                # there may be some stuff in here that doesn't belong in ScoringResult
                # TODO: come back and refactor this to have ScoringResult take in **kwargs
                filtered_result = {k: v for k, v in result.items() if k in ScoringResult.__annotations__}
                api_results.append(ScoringResult(**filtered_result))

    # Run local evals
    if custom_scorers:  # List[CustomScorer]
        info("Starting local evaluation")
        for example in evaluation_run.examples:
            with example_logging_context(example.timestamp, example.example_id):
                debug(f"Processing example {example.example_id}: {example.input}")
        
        results: List[ScoringResult] = asyncio.run(
            a_execute_scoring(
                evaluation_run.examples,
                custom_scorers,
                model=evaluation_run.model,
                ignore_errors=True,
                skip_on_missing_params=True,
                show_indicator=True,
                _use_bar_indicator=True,
                throttle_value=0,
                max_concurrent=100,
            )
        )
        local_results = results
        info(f"Local evaluation complete with {len(local_results)} results")
        
        if log_results:
            try:
                res = requests.post(
                    JUDGMENT_EVAL_LOG_API_URL,
                    json={
                        "results": [result.to_dict() for result in local_results],
                        "judgment_api_key": evaluation_run.judgment_api_key,
                        "name": name
                    }
                )
                if not res.ok:
                    response_data = res.json()
                    error_message = response_data.get('detail', 'An unknown error occurred.')
                    error(f"Error {res.status_code}: {error_message}")
                    raise Exception(f"Error {res.status_code}: {error_message}")
            except requests.exceptions.RequestException as e:
                error(f"Request failed while saving Custom Metric Eval results to DB: {str(e)}")
                raise JudgmentAPIError(f"Request failed while saving Custom Metric Eval results to DB: {str(e)}")
            except Exception as e:
                error(f"Failed to save Custom Metric Eval results to DB: {str(e)}")
                raise ValueError(f"Failed to save Custom Metric Eval results to DB: {str(e)}")

    # Aggregate the ScorerData from the API and local evaluations
    debug("Merging API and local results")
    merged_results: List[ScoringResult] = merge_results(api_results, local_results)
    info(f"Successfully merged {len(merged_results)} results")

    for i, result in enumerate(merged_results):
        if not result.scorers_data:  # none of the scorers could be executed on this example
            print(f"None of the scorers could be executed on example {i}. This is usually because the Example is missing the fields needed by the scorers. Try checking that the Example has the necessary fields for your scorers.")
    return merged_results


if __name__ == "__main__":
    from judgeval.common.logger import enable_logging, debug, info
    from judgeval.common.tracer import tracer
    
    # TODO comeback and delete this, move this to a demo example
    # Eval using a proprietary Judgment Scorer
    from judgeval.judgment_client import JudgmentClient

    example1 = Example(
        input="What if these shoes don't fit?",
        actual_output="We offer a 30-day full refund at no extra cost.",
        retrieval_context=["All customers are eligible for a 30 day full refund at no extra cost."],
    )

    example2 = Example(
        input="How do I reset my password?",
        actual_output="You can reset your password by clicking on 'Forgot Password' at the login screen.",
        expected_output="You can reset your password by clicking on 'Forgot Password' at the login screen.",
        name="Password Reset",
        context=["User Account"],
        retrieval_context=["Password reset instructions"],
        tools_called=["authentication"],
        expected_tools=["authentication"],
        additional_metadata={"difficulty": "medium"}
    )

<<<<<<< HEAD
    scorer = JudgmentScorer(threshold=0.5, score_type=JudgmentMetric.FAITHFULNESS)
    scorer2 = JudgmentScorer(threshold=0.5, score_type=JudgmentMetric.HALLUCINATION)
    model = TogetherJudge()
    c_scorer = CustomFaithfulnessMetric(
        threshold=0.6,
        model=model,
    )
=======
    scorer = JudgmentScorer(threshold=0.5, score_type=APIScorer.FAITHFULNESS)
    scorer2 = JudgmentScorer(threshold=0.5, score_type=APIScorer.HALLUCINATION)
    c_scorer = CustomFaithfulnessMetric(threshold=0.6)
>>>>>>> 67cd9f1f

    client = JudgmentClient()<|MERGE_RESOLUTION|>--- conflicted
+++ resolved
@@ -271,18 +271,9 @@
         additional_metadata={"difficulty": "medium"}
     )
 
-<<<<<<< HEAD
-    scorer = JudgmentScorer(threshold=0.5, score_type=JudgmentMetric.FAITHFULNESS)
-    scorer2 = JudgmentScorer(threshold=0.5, score_type=JudgmentMetric.HALLUCINATION)
-    model = TogetherJudge()
-    c_scorer = CustomFaithfulnessMetric(
-        threshold=0.6,
-        model=model,
-    )
-=======
+
     scorer = JudgmentScorer(threshold=0.5, score_type=APIScorer.FAITHFULNESS)
     scorer2 = JudgmentScorer(threshold=0.5, score_type=APIScorer.HALLUCINATION)
     c_scorer = CustomFaithfulnessMetric(threshold=0.6)
->>>>>>> 67cd9f1f
 
     client = JudgmentClient()