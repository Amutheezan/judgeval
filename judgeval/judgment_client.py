"""
Implements the JudgmentClient to interact with the Judgment API.
"""
import os
from typing import Optional, List, Dict, Any, Union
import requests

from judgeval.constants import ROOT_API
from judgeval.data.datasets import EvalDataset
from judgeval.data import (
    ScoringResult, 
    Example
)
from judgeval.scorers import (
    APIJudgmentScorer, 
    JudgevalScorer, 
    ClassifierScorer, 
    ScorerWrapper
)
from judgeval.evaluation_run import EvaluationRun
<<<<<<< HEAD
from judgeval.run_evaluation import run_eval, assert_test
=======
from judgeval.run_evaluation import (
    run_eval, 
    assert_test
)
>>>>>>> f4b7b485
from judgeval.judges import JudgevalJudge
from judgeval.constants import JUDGMENT_EVAL_FETCH_API_URL
from judgeval.common.exceptions import JudgmentAPIError
from pydantic import BaseModel

class EvalRunRequestBody(BaseModel):
    eval_name: str
    project_name: str
    judgment_api_key: str


class JudgmentClient:
    def __init__(self, judgment_api_key: str = os.getenv("JUDGMENT_API_KEY")):
        self.judgment_api_key = judgment_api_key
        
        # Verify API key is valid
        result, response = self._validate_api_key()
        if not result:
            # May be bad to output their invalid API key...
            raise JudgmentAPIError(f"Issue with passed in Judgment API key: {response}")
        else:
            # TODO: Add logging
            print(f"Successfully initialized JudgmentClient, welcome back {response.get('detail', {}).get('user_name', 'user')}!")
            
    def run_evaluation(
        self, 
        examples: List[Example],
        scorers: List[Union[ScorerWrapper, JudgevalScorer]],
        model: Union[str, List[str], JudgevalJudge],
        aggregator: Optional[str] = None,
        metadata: Optional[Dict[str, Any]] = None,
        log_results: bool = False,
        project_name: str = "",
        eval_run_name: str = "",
        override: bool = False,
        use_judgment: bool = True
    ) -> List[ScoringResult]:
        """
        Executes an evaluation of `Example`s using one or more `Scorer`s
        """
        try:
            # Load appropriate implementations for all scorers
            loaded_scorers: List[Union[JudgevalScorer, APIJudgmentScorer]] = [
                scorer.load_implementation(use_judgment=use_judgment) if isinstance(scorer, ScorerWrapper) else scorer
                for scorer in scorers
            ]

            eval = EvaluationRun(
                log_results=log_results,
                project_name=project_name,
                eval_name=eval_run_name,
                examples=examples,
                scorers=loaded_scorers,
                model=model,
                aggregator=aggregator,
                metadata=metadata,
                judgment_api_key=self.judgment_api_key
            )
            return run_eval(eval, override)
        except ValueError as e:
            raise ValueError(f"Please check your EvaluationRun object, one or more fields are invalid: \n{str(e)}")
    
    def evaluate_dataset(
        self, 
        dataset: EvalDataset,
        scorers: List[Union[ScorerWrapper, JudgevalScorer]],
        model: Union[str, List[str], JudgevalJudge],
        aggregator: Optional[str] = None,
        metadata: Optional[Dict[str, Any]] = None,
        project_name: str = "",
        eval_run_name: str = "",
        log_results: bool = False,
        use_judgment: bool = True
    ) -> List[ScoringResult]:
        """
        Executes an evaluation of a `EvalDataset` using one or more `Scorer`s
        """
        try:
            # Load appropriate implementations for all scorers
            loaded_scorers: List[Union[JudgevalScorer, APIJudgmentScorer]] = [
                scorer.load_implementation(use_judgment=use_judgment) if isinstance(scorer, ScorerWrapper) else scorer
                for scorer in scorers
            ]

            evaluation_run = EvaluationRun(
                log_results=log_results,
                project_name=project_name,
                eval_name=eval_run_name,
                examples=dataset.examples,
                scorers=loaded_scorers,
                model=model,
                aggregator=aggregator,
                metadata=metadata,
                judgment_api_key=self.judgment_api_key
            )
            return run_eval(evaluation_run)
        except ValueError as e:
            raise ValueError(f"Please check your EvaluationRun object, one or more fields are invalid: \n{str(e)}")

    def create_dataset(self) -> EvalDataset:
        return EvalDataset(judgment_api_key=self.judgment_api_key)

    def push_dataset(self, alias: str, dataset: EvalDataset, overwrite: Optional[bool] = False) -> bool:
        """
        Uploads an `EvalDataset` to the Judgment platform for storage.

        Args:
            alias (str): The name to use for the dataset
            dataset (EvalDataset): The dataset to upload to Judgment
            overwrite (Optional[bool]): Whether to overwrite the dataset if it already exists

        Returns:
            bool: Whether the dataset was successfully uploaded
        """
        # Set judgment_api_key just in case it was not set
        dataset.judgment_api_key = self.judgment_api_key
        return dataset.push(alias, overwrite)
    
    def pull_dataset(self, alias: str) -> EvalDataset:
        """
        Retrieves a saved `EvalDataset` from the Judgment platform.

        Args:
            alias (str): The name of the dataset to retrieve

        Returns:
            EvalDataset: The retrieved dataset
        """
        dataset = EvalDataset(judgment_api_key=self.judgment_api_key)
        dataset.pull(alias)
        return dataset
    
    # Maybe add option where you can pass in the EvaluationRun object and it will pull the eval results from the backend
    def pull_eval(self, project_name: str, eval_run_name: str) -> List[Dict[str, Union[str, List[ScoringResult]]]]:
        """Pull evaluation results from the server.

        Args:
            project_name (str): Name of the project
            eval_run_name (str): Name of the evaluation run

        Returns:
            Dict[str, Union[str, List[ScoringResult]]]: Dictionary containing:
                - id (str): The evaluation run ID
                - results (List[ScoringResult]): List of scoring results
        """
        eval_run_request_body = EvalRunRequestBody(project_name=project_name, 
                                                   eval_name=eval_run_name, 
                                                   judgment_api_key=self.judgment_api_key)
        eval_run = requests.post(JUDGMENT_EVAL_FETCH_API_URL,
                                 json=eval_run_request_body.model_dump())
        if eval_run.status_code != requests.codes.ok:
            raise ValueError(f"Error fetching eval results: {eval_run.json()}")

        eval_run_result = [{}]
        for result in eval_run.json():
            result_id = result.get("id", "")
            result_data = result.get("result", dict())
            filtered_result = {k: v for k, v in result_data.items() if k in ScoringResult.__annotations__}
            eval_run_result[0]["id"] = result_id
            eval_run_result[0]["results"] = [ScoringResult(**filtered_result)]
        return eval_run_result
        
    def _validate_api_key(self):
        """
        Validates that the user api key is valid
        """
        response = requests.post(
            f"{ROOT_API}/validate_api_key/",
            json={"api_key": self.judgment_api_key}
        )
        if response.status_code == 200:
            return True, response.json()
        else:
            return False, response.json().get("detail", "Error validating API key")

    def fetch_classifier_scorer(self, slug: str) -> ClassifierScorer:
        """
        Fetches a classifier scorer configuration from the Judgment API.

        Args:
            slug (str): Slug identifier of the custom scorer to fetch

        Returns:
            ClassifierScorer: The configured classifier scorer object

        Raises:
            JudgmentAPIError: If the scorer cannot be fetched or doesn't exist
        """
        request_body = {
            "slug": slug,
            "judgment_api_key": self.judgment_api_key
        }
        
        response = requests.post(
            f"{ROOT_API}/fetch_scorer/",
            json=request_body
        )
        
        if response.status_code == 500:
            raise JudgmentAPIError(f"The server is temporarily unavailable. Please try your request again in a few moments. Error details: {response.json().get('detail', '')}")
        elif response.status_code != 200:
            raise JudgmentAPIError(f"Failed to fetch classifier scorer '{slug}': {response.json().get('detail', '')}")
            
        scorer_config = response.json()
        
        try:
            return ClassifierScorer(**scorer_config)
        except Exception as e:
            raise JudgmentAPIError(f"Failed to create classifier scorer '{slug}' with config {scorer_config}: {str(e)}")

    def push_classifier_scorer(self, scorer: ClassifierScorer, slug: str = None) -> str:
        """
        Pushes a classifier scorer configuration to the Judgment API.

        Args:
            slug (str): Slug identifier for the scorer. If it exists, the scorer will be updated.
            scorer (ClassifierScorer): The classifier scorer to save

        Returns:
            str: The slug identifier of the saved scorer

        Raises:
            JudgmentAPIError: If there's an error saving the scorer
        """
        request_body = {
            "name": scorer.name,
            "conversation": [m.model_dump() for m in scorer.conversation],
            "options": scorer.options,
            "judgment_api_key": self.judgment_api_key,
            "slug": slug
        }
        
        response = requests.post(
            f"{ROOT_API}/save_scorer/",
            json=request_body
        )
        
        if response.status_code == 500:
            raise JudgmentAPIError(f"The server is temporarily unavailable. Please try your request again in a few moments. Error details: {response.json().get('detail', '')}")
        elif response.status_code != 200:
            raise JudgmentAPIError(f"Failed to save classifier scorer: {response.json().get('detail', '')}")
            
        return response.json()["slug"]
    
    def assert_test(
        self, 
        examples: List[Example],
<<<<<<< HEAD
        scorers: List[Union[APIJudgmentScorer, JudgevalScorer]],
=======
        scorers: List[Union[JudgevalScorer, APIJudgmentScorer]],
>>>>>>> f4b7b485
        model: Union[str, List[str], JudgevalJudge],
        aggregator: Optional[str] = None,
        metadata: Optional[Dict[str, Any]] = None,
        log_results: bool = False,
        project_name: str = "",
        eval_run_name: str = "",
        override: bool = False,
    ) -> None:
        
        results = self.run_evaluation(
            examples=examples,
            scorers=scorers,
            model=model,
            aggregator=aggregator,
            metadata=metadata,
            log_results=log_results,
            project_name=project_name,
            eval_run_name=eval_run_name,
            override=override
        )
        
        assert_test(results)<|MERGE_RESOLUTION|>--- conflicted
+++ resolved
@@ -18,14 +18,10 @@
     ScorerWrapper
 )
 from judgeval.evaluation_run import EvaluationRun
-<<<<<<< HEAD
-from judgeval.run_evaluation import run_eval, assert_test
-=======
 from judgeval.run_evaluation import (
     run_eval, 
     assert_test
 )
->>>>>>> f4b7b485
 from judgeval.judges import JudgevalJudge
 from judgeval.constants import JUDGMENT_EVAL_FETCH_API_URL
 from judgeval.common.exceptions import JudgmentAPIError
@@ -273,11 +269,7 @@
     def assert_test(
         self, 
         examples: List[Example],
-<<<<<<< HEAD
         scorers: List[Union[APIJudgmentScorer, JudgevalScorer]],
-=======
-        scorers: List[Union[JudgevalScorer, APIJudgmentScorer]],
->>>>>>> f4b7b485
         model: Union[str, List[str], JudgevalJudge],
         aggregator: Optional[str] = None,
         metadata: Optional[Dict[str, Any]] = None,
