"""
Implements the JudgmentClient to interact with the Judgment API.
"""
import os
from typing import Optional, List, Dict, Any, Union
import requests

from judgeval.constants import ROOT_API
from judgeval.data.datasets import EvalDataset, EvalDatasetClient, GroundTruthExample
from judgeval.data import (
    ScoringResult, 
    Example
)
from judgeval.scorers import (
    APIJudgmentScorer, 
    JudgevalScorer, 
    ClassifierScorer, 
    ScorerWrapper,
    score,
)
from judgeval.evaluation_run import EvaluationRun
from judgeval.run_evaluation import (
    run_eval, 
    assert_test
)
from judgeval.judges import JudgevalJudge
from judgeval.constants import JUDGMENT_EVAL_FETCH_API_URL, JUDGMENT_EVAL_DELETE_API_URL, JUDGMENT_EVAL_DELETE_PROJECT_API_URL
from judgeval.common.exceptions import JudgmentAPIError
from pydantic import BaseModel
from judgeval.rules import Rule

class EvalRunRequestBody(BaseModel):
    eval_name: str
    project_name: str
    judgment_api_key: str


class JudgmentClient:
    def __init__(self, judgment_api_key: str = os.getenv("JUDGMENT_API_KEY"), organization_id: str = os.getenv("ORGANIZATION_ID")):
        self.judgment_api_key = judgment_api_key
        self.organization_id = organization_id
        self.eval_dataset_client = EvalDatasetClient(judgment_api_key, organization_id)
        
        # Verify API key is valid
        result, response = self._validate_api_key()
        if not result:
            # May be bad to output their invalid API key...
            raise JudgmentAPIError(f"Issue with passed in Judgment API key: {response}")
        else:
            print(f"Successfully initialized JudgmentClient, welcome back {response.get('detail', {}).get('user_name', 'user')}!")
            
    def run_evaluation(
        self, 
        examples: List[Example],
        scorers: List[Union[ScorerWrapper, JudgevalScorer]],
        model: Union[str, List[str], JudgevalJudge],
        aggregator: Optional[str] = None,
        metadata: Optional[Dict[str, Any]] = None,
        log_results: bool = True,
        project_name: str = "default_project",
        eval_run_name: str = "default_eval_run",
        override: bool = False,
        use_judgment: bool = True,
        rules: Optional[List[Rule]] = None
    ) -> List[ScoringResult]:
        """
        Executes an evaluation of `Example`s using one or more `Scorer`s
        
        Args:
            examples (List[Example]): The examples to evaluate
            scorers (List[Union[ScorerWrapper, JudgevalScorer]]): A list of scorers to use for evaluation
            model (Union[str, List[str], JudgevalJudge]): The model used as a judge when using LLM as a Judge
            aggregator (Optional[str]): The aggregator to use for evaluation if using Mixture of Judges
            metadata (Optional[Dict[str, Any]]): Additional metadata to include for this evaluation run
            log_results (bool): Whether to log the results to the Judgment API
            project_name (str): The name of the project the evaluation results belong to
            eval_run_name (str): A name for this evaluation run
            override (bool): Whether to override an existing evaluation run with the same name
            use_judgment (bool): Whether to use Judgment API for evaluation
            rules (Optional[List[Rule]]): Rules to evaluate against scoring results
            
        Returns:
            List[ScoringResult]: The results of the evaluation
        """
        try:
            # Load appropriate implementations for all scorers
            loaded_scorers: List[Union[JudgevalScorer, APIJudgmentScorer]] = [
                scorer.load_implementation(use_judgment=use_judgment) if isinstance(scorer, ScorerWrapper) else scorer
                for scorer in scorers
            ]

            eval = EvaluationRun(
                log_results=log_results,
                project_name=project_name,
                eval_name=eval_run_name,
                examples=examples,
                scorers=loaded_scorers,
                model=model,
                aggregator=aggregator,
                metadata=metadata,
<<<<<<< HEAD
                judgment_api_key=self.judgment_api_key,
                rules=rules
=======
                judgment_api_key=self.judgment_api_key, 
                organization_id=self.organization_id
>>>>>>> 7bcc1c6b
            )
            return run_eval(eval, override)
        except ValueError as e:
            raise ValueError(f"Please check your EvaluationRun object, one or more fields are invalid: \n{str(e)}")
    
    def evaluate_dataset(
        self, 
        dataset: EvalDataset,
        scorers: List[Union[ScorerWrapper, JudgevalScorer]],
        model: Union[str, List[str], JudgevalJudge],
        aggregator: Optional[str] = None,
        metadata: Optional[Dict[str, Any]] = None,
        project_name: str = "",
        eval_run_name: str = "",
        log_results: bool = False,
        use_judgment: bool = True,
        rules: Optional[List[Rule]] = None
    ) -> List[ScoringResult]:
        """
        Executes an evaluation of a `EvalDataset` using one or more `Scorer`s
        
        Args:
            dataset (EvalDataset): The dataset containing examples to evaluate
            scorers (List[Union[ScorerWrapper, JudgevalScorer]]): A list of scorers to use for evaluation
            model (Union[str, List[str], JudgevalJudge]): The model used as a judge when using LLM as a Judge
            aggregator (Optional[str]): The aggregator to use for evaluation if using Mixture of Judges
            metadata (Optional[Dict[str, Any]]): Additional metadata to include for this evaluation run
            project_name (str): The name of the project the evaluation results belong to
            eval_run_name (str): A name for this evaluation run
            log_results (bool): Whether to log the results to the Judgment API
            use_judgment (bool): Whether to use Judgment API for evaluation
            rules (Optional[List[Rule]]): Rules to evaluate against scoring results
            
        Returns:
            List[ScoringResult]: The results of the evaluation
        """
        try:
            # Load appropriate implementations for all scorers
            loaded_scorers: List[Union[JudgevalScorer, APIJudgmentScorer]] = [
                scorer.load_implementation(use_judgment=use_judgment) if isinstance(scorer, ScorerWrapper) else scorer
                for scorer in scorers
            ]

            evaluation_run = EvaluationRun(
                log_results=log_results,
                project_name=project_name,
                eval_name=eval_run_name,
                examples=dataset.examples,
                scorers=loaded_scorers,
                model=model,
                aggregator=aggregator,
                metadata=metadata,
                judgment_api_key=self.judgment_api_key,
<<<<<<< HEAD
                rules=rules
=======
                organization_id=self.organization_id
>>>>>>> 7bcc1c6b
            )
            return run_eval(evaluation_run)
        except ValueError as e:
            raise ValueError(f"Please check your EvaluationRun object, one or more fields are invalid: \n{str(e)}")

    def create_dataset(self) -> EvalDataset:
        return self.eval_dataset_client.create_dataset()

    def push_dataset(self, alias: str, dataset: EvalDataset, overwrite: Optional[bool] = False) -> bool:
        """
        Uploads an `EvalDataset` to the Judgment platform for storage.

        Args:
            alias (str): The name to use for the dataset
            dataset (EvalDataset): The dataset to upload to Judgment
            overwrite (Optional[bool]): Whether to overwrite the dataset if it already exists

        Returns:
            bool: Whether the dataset was successfully uploaded
        """
        # Set judgment_api_key just in case it was not set
        dataset.judgment_api_key = self.judgment_api_key
        return self.eval_dataset_client.push(dataset, alias, overwrite)
    
    def pull_dataset(self, alias: str) -> EvalDataset:
        """
        Retrieves a saved `EvalDataset` from the Judgment platform.

        Args:
            alias (str): The name of the dataset to retrieve

        Returns:
            EvalDataset: The retrieved dataset
        """
        return self.eval_dataset_client.pull(alias)
    
    def pull_all_user_dataset_stats(self) -> dict:
        """
        Retrieves all dataset stats from the Judgment platform for the user.

        Args:
            alias (str): The name of the dataset to retrieve

        Returns:
            EvalDataset: The retrieved dataset
        """
        return self.eval_dataset_client.pull_all_user_dataset_stats()
    
    def edit_dataset(self, alias: str, examples: List[Example], ground_truths: List[GroundTruthExample]) -> bool:
        """
        Edits the dataset on Judgment platform by adding new examples and ground truths
        """
        return self.eval_dataset_client.edit_dataset(alias, examples, ground_truths)
    
    # Maybe add option where you can pass in the EvaluationRun object and it will pull the eval results from the backend
    def pull_eval(self, project_name: str, eval_run_name: str) -> List[Dict[str, Union[str, List[ScoringResult]]]]:
        """Pull evaluation results from the server.

        Args:
            project_name (str): Name of the project
            eval_run_name (str): Name of the evaluation run

        Returns:
            Dict[str, Union[str, List[ScoringResult]]]: Dictionary containing:
                - id (str): The evaluation run ID
                - results (List[ScoringResult]): List of scoring results
        """
        eval_run_request_body = EvalRunRequestBody(project_name=project_name, 
                                                   eval_name=eval_run_name, 
                                                   judgment_api_key=self.judgment_api_key)
        eval_run = requests.post(JUDGMENT_EVAL_FETCH_API_URL,
                                 headers={
                                    "Content-Type": "application/json",
                                    "Authorization": f"Bearer {self.judgment_api_key}",
                                    "X-Organization-Id": self.organization_id
                                 },
                                 json=eval_run_request_body.model_dump())
        if eval_run.status_code != requests.codes.ok:
            raise ValueError(f"Error fetching eval results: {eval_run.json()}")

        eval_run_result = [{}]
        for result in eval_run.json():
            result_id = result.get("id", "")
            result_data = result.get("result", dict())
            filtered_result = {k: v for k, v in result_data.items() if k in ScoringResult.__annotations__}
            eval_run_result[0]["id"] = result_id
            eval_run_result[0]["results"] = [ScoringResult(**filtered_result)]
        return eval_run_result
    
    def delete_eval(self, project_name: str, eval_run_name: str) -> bool:
        """
        Deletes an evaluation from the server by project and run name.

        Args:
            project_name (str): Name of the project
            eval_run_name (str): Name of the evaluation run

        Returns:
            bool: Whether the evaluation was successfully deleted
        """
        eval_run_request_body = EvalRunRequestBody(project_name=project_name, 
                                                   eval_name=eval_run_name, 
                                                   judgment_api_key=self.judgment_api_key)
        response = requests.delete(JUDGMENT_EVAL_DELETE_API_URL, 
                        json=eval_run_request_body.model_dump(),
                        headers={
                            "Content-Type": "application/json",
                            "Authorization": f"Bearer {self.judgment_api_key}",
                            "X-Organization-Id": self.organization_id
                        })
        if response.status_code != requests.codes.ok:
            raise ValueError(f"Error deleting eval results: {response.json()}")
        return response.json()
    
    def delete_project_evals(self, project_name: str) -> bool:
        """
        Deletes all evaluations from the server for a given project.
        
        Args:
            project_name (str): Name of the project

        Returns:
            bool: Whether the evaluations were successfully deleted
        """
        response = requests.delete(JUDGMENT_EVAL_DELETE_PROJECT_API_URL, 
                        json={
                            "project_name": project_name,
                            "judgment_api_key": self.judgment_api_key,
                        },
                        headers={
                            "Content-Type": "application/json",
                            "Authorization": f"Bearer {self.judgment_api_key}",
                            "X-Organization-Id": self.organization_id
                        })
        if response.status_code != requests.codes.ok:
            raise ValueError(f"Error deleting eval results: {response.json()}")
        return response.json()
        
    def _validate_api_key(self):
        """
        Validates that the user api key is valid
        """
        response = requests.post(
            f"{ROOT_API}/validate_api_key/",
            headers={
                "Content-Type": "application/json",
                "Authorization": f"Bearer {self.judgment_api_key}",
            },
            json={}  # Empty body now
        )
        if response.status_code == 200:
            return True, response.json()
        else:
            return False, response.json().get("detail", "Error validating API key")

    def fetch_classifier_scorer(self, slug: str) -> ClassifierScorer:
        """
        Fetches a classifier scorer configuration from the Judgment API.

        Args:
            slug (str): Slug identifier of the custom scorer to fetch

        Returns:
            ClassifierScorer: The configured classifier scorer object

        Raises:
            JudgmentAPIError: If the scorer cannot be fetched or doesn't exist
        """
        request_body = {
            "slug": slug,
        }
        
        response = requests.post(
            f"{ROOT_API}/fetch_scorer/",
            json=request_body,
            headers={
                "Content-Type": "application/json",
                "Authorization": f"Bearer {self.judgment_api_key}",
                "X-Organization-Id": self.organization_id
            }
        )
        
        if response.status_code == 500:
            raise JudgmentAPIError(f"The server is temporarily unavailable. Please try your request again in a few moments. Error details: {response.json().get('detail', '')}")
        elif response.status_code != 200:
            raise JudgmentAPIError(f"Failed to fetch classifier scorer '{slug}': {response.json().get('detail', '')}")
            
        scorer_config = response.json()
        
        try:
            return ClassifierScorer(**scorer_config)
        except Exception as e:
            raise JudgmentAPIError(f"Failed to create classifier scorer '{slug}' with config {scorer_config}: {str(e)}")

    def push_classifier_scorer(self, scorer: ClassifierScorer, slug: str = None) -> str:
        """
        Pushes a classifier scorer configuration to the Judgment API.

        Args:
            slug (str): Slug identifier for the scorer. If it exists, the scorer will be updated.
            scorer (ClassifierScorer): The classifier scorer to save

        Returns:
            str: The slug identifier of the saved scorer

        Raises:
            JudgmentAPIError: If there's an error saving the scorer
        """
        request_body = {
            "name": scorer.name,
            "conversation": scorer.conversation,
            "options": scorer.options,
            "slug": slug
        }
        
        response = requests.post(
            f"{ROOT_API}/save_scorer/",
            json=request_body,
            headers={
                "Content-Type": "application/json",
                "Authorization": f"Bearer {self.judgment_api_key}",
                "X-Organization-Id": self.organization_id
            }
        )
        
        if response.status_code == 500:
            raise JudgmentAPIError(f"The server is temporarily unavailable. \
                                   Please try your request again in a few moments. \
                                   Error details: {response.json().get('detail', '')}")
        elif response.status_code != 200:
            raise JudgmentAPIError(f"Failed to save classifier scorer: {response.json().get('detail', '')}")
            
        return response.json()["slug"]
    
    def assert_test(
        self, 
        examples: List[Example],
        scorers: List[Union[APIJudgmentScorer, JudgevalScorer]],
        model: Union[str, List[str], JudgevalJudge],
        aggregator: Optional[str] = None,
        metadata: Optional[Dict[str, Any]] = None,
        log_results: bool = True,
        project_name: str = "default_project",
        eval_run_name: str = "default_eval_run",
        override: bool = False,
        rules: Optional[List[Rule]] = None
    ) -> None:
        """
        Asserts a test by running the evaluation and checking the results for success
        
        Args:
            examples (List[Example]): The examples to evaluate
            scorers (List[Union[APIJudgmentScorer, JudgevalScorer]]): A list of scorers to use for evaluation
            model (Union[str, List[str], JudgevalJudge]): The model used as a judge when using LLM as a Judge
            aggregator (Optional[str]): The aggregator to use for evaluation if using Mixture of Judges
            metadata (Optional[Dict[str, Any]]): Additional metadata to include for this evaluation run
            log_results (bool): Whether to log the results to the Judgment API
            project_name (str): The name of the project the evaluation results belong to
            eval_run_name (str): A name for this evaluation run
            override (bool): Whether to override an existing evaluation run with the same name
            rules (Optional[List[Rule]]): Rules to evaluate against scoring results
        """
        results = self.run_evaluation(
            examples=examples,
            scorers=scorers,
            model=model,
            aggregator=aggregator,
            metadata=metadata,
            log_results=log_results,
            project_name=project_name,
            eval_run_name=eval_run_name,
            override=override,
            rules=rules
        )
        
        assert_test(results)<|MERGE_RESOLUTION|>--- conflicted
+++ resolved
@@ -98,13 +98,9 @@
                 model=model,
                 aggregator=aggregator,
                 metadata=metadata,
-<<<<<<< HEAD
                 judgment_api_key=self.judgment_api_key,
-                rules=rules
-=======
-                judgment_api_key=self.judgment_api_key, 
+                rules=rules, 
                 organization_id=self.organization_id
->>>>>>> 7bcc1c6b
             )
             return run_eval(eval, override)
         except ValueError as e:
@@ -158,11 +154,8 @@
                 aggregator=aggregator,
                 metadata=metadata,
                 judgment_api_key=self.judgment_api_key,
-<<<<<<< HEAD
-                rules=rules
-=======
+                rules=rules,
                 organization_id=self.organization_id
->>>>>>> 7bcc1c6b
             )
             return run_eval(evaluation_run)
         except ValueError as e:
