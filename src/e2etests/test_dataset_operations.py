--- conflicted
+++ resolved
@@ -45,34 +45,19 @@
 
     def test_edit_dataset(self, client: JudgmentClient):
         """Test dataset editing."""
-<<<<<<< HEAD
         dataset = client.create_dataset()
         dataset.add_example(Example(input="input 1", actual_output="output 1"))
         dataset.add_example(Example(input="input 2", actual_output="output 2"))
-        dataset.add_ground_truth(GroundTruthExample(input="input 1", actual_output="output 1"))
-        dataset.add_ground_truth(GroundTruthExample(input="input 2", actual_output="output 2"))
         client.push_dataset(alias="test_dataset_6", dataset=dataset, overwrite=True)
         dataset = client.pull_dataset(alias="test_dataset_6") # Pull in case dataset already has examples
-=======
-        dataset = client.pull_dataset(alias="test_dataset_5")
-        assert dataset, "Failed to pull dataset"
->>>>>>> ca2a64e6
 
         initial_example_count = len(dataset.examples)
 
         client.edit_dataset(
-<<<<<<< HEAD
             alias="test_dataset_6",
-=======
-            alias="test_dataset_5",
->>>>>>> ca2a64e6
             examples=[Example(input="input 3", actual_output="output 3")],
         )
-<<<<<<< HEAD
         dataset = client.pull_dataset(alias="test_dataset_6")
-=======
-        dataset = client.pull_dataset(alias="test_dataset_5")
->>>>>>> ca2a64e6
         assert dataset, "Failed to pull dataset"
         assert len(dataset.examples) == initial_example_count + 1, \
             f"Dataset should have {initial_example_count + 1} examples, but has {len(dataset.examples)}"
