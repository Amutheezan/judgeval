"""
Integration tests for the Judgment client functionality.
Tests all major client operations and edge cases.
"""

import os
import pytest
import requests
from pydantic import BaseModel
from dotenv import load_dotenv
import random
import string
import logging
from typing import Generator

from judgeval.judgment_client import JudgmentClient
from judgeval.data import Example
from judgeval.scorers import (
    FaithfulnessScorer,
    HallucinationScorer,
    AnswerRelevancyScorer,
    JSONCorrectnessScorer
)
from judgeval.judges import TogetherJudge, JudgevalJudge
from playground import CustomFaithfulnessMetric
from judgeval.data.datasets.dataset import EvalDataset, GroundTruthExample
from judgeval.data.datasets.eval_dataset_client import EvalDatasetClient
from judgeval.scorers.prompt_scorer import ClassifierScorer

# Configure logging
logging.basicConfig(level=logging.INFO)
logger = logging.getLogger(__name__)

# Load environment variables
load_dotenv()

# Constants
SERVER_URL = os.getenv("JUDGMENT_API_URL", "http://localhost:8000")
API_KEY = os.getenv("JUDGMENT_API_KEY")

if not API_KEY:
    pytest.skip("JUDGMENT_API_KEY not set", allow_module_level=True)

# Fixtures
@pytest.fixture(scope="session")
def client() -> JudgmentClient:
    """Create a single JudgmentClient instance for all tests."""
    return JudgmentClient(judgment_api_key=API_KEY)

@pytest.fixture
def random_name() -> str:
    """Generate a random name for test resources."""
    return ''.join(random.choices(string.ascii_letters + string.digits, k=12))

# Original tests organized into classes
class TestBasicOperations:
    def test_dataset(self, client: JudgmentClient):
        """Test dataset creation and manipulation."""
        dataset: EvalDataset = client.create_dataset()
        dataset.add_example(Example(input="input 1", actual_output="output 1"))

        client.push_dataset(alias="test_dataset_5", dataset=dataset, overwrite=False)
        
        dataset = client.pull_dataset(alias="test_dataset_5")
        assert dataset, "Failed to pull dataset"

    def test_pull_all_user_dataset_stats(self, client: JudgmentClient):
        dataset: EvalDataset = client.create_dataset()
        dataset.add_example(Example(input="input 1", actual_output="output 1"))
        dataset.add_example(Example(input="input 2", actual_output="output 2"))
        dataset.add_example(Example(input="input 3", actual_output="output 3"))
        random_name1 = ''.join(random.choices(string.ascii_letters + string.digits, k=20))
        client.push_dataset(alias=random_name1, dataset=dataset, overwrite=False)

        dataset: EvalDataset = client.create_dataset()
        dataset.add_example(Example(input="input 1", actual_output="output 1"))
        dataset.add_example(Example(input="input 2", actual_output="output 2"))
        dataset.add_ground_truth(GroundTruthExample(input="input 1", actual_output="output 1"))
        dataset.add_ground_truth(GroundTruthExample(input="input 2", actual_output="output 2"))
        random_name2 = ''.join(random.choices(string.ascii_letters + string.digits, k=20))
        client.push_dataset(alias=random_name2, dataset=dataset, overwrite=False)
        
        all_datasets_stats = client.pull_all_user_dataset_stats()
        print(all_datasets_stats)
        assert all_datasets_stats, "Failed to pull dataset"
        assert all_datasets_stats[random_name1]["example_count"] == 3, f"{random_name1} should have 3 examples"
        assert all_datasets_stats[random_name1]["ground_truth_count"] == 0, f"{random_name1} should have 0 ground truths"
        assert all_datasets_stats[random_name2]["example_count"] == 2, f"{random_name2} should have 2 examples"
        assert all_datasets_stats[random_name2]["ground_truth_count"] == 2, f"{random_name2} should have 2 ground truths"

    def test_run_eval(self, client: JudgmentClient):
        """Test basic evaluation workflow."""
        # Single step in our workflow, an outreach Sales Agent

        example1 = Example(
            input="Generate a cold outreach email for TechCorp. Facts: They recently launched an AI-powered analytics platform. Their CEO Sarah Chen previously worked at Google. They have 50+ enterprise clients.",
            actual_output="Dear Ms. Chen,\n\nI noticed TechCorp's recent launch of your AI analytics platform and was impressed by its enterprise-focused approach. Your experience from Google clearly shines through in building scalable solutions, as evidenced by your impressive 50+ enterprise client base.\n\nWould you be open to a brief call to discuss how we could potentially collaborate?\n\nBest regards,\nAlex",
            retrieval_context=["TechCorp launched AI analytics platform in 2024", "Sarah Chen is CEO, ex-Google executive", "Current client base: 50+ enterprise customers"],
        )

        example2 = Example(
            input="Generate a cold outreach email for GreenEnergy Solutions. Facts: They're developing solar panel technology that's 30% more efficient. They're looking to expand into the European market. They won a sustainability award in 2023.",
            actual_output="Dear GreenEnergy Solutions team,\n\nCongratulations on your 2023 sustainability award! Your innovative solar panel technology with 30% higher efficiency is exactly what the European market needs right now.\n\nI'd love to discuss how we could support your European expansion plans.\n\nBest regards,\nAlex",
            expected_output="A professional cold email mentioning the sustainability award, solar technology innovation, and European expansion plans",
            context=["Business Development"],
            retrieval_context=["GreenEnergy Solutions won 2023 sustainability award", "New solar technology 30% more efficient", "Planning European market expansion"],
        )

        scorer = FaithfulnessScorer(threshold=0.5)
        scorer2 = HallucinationScorer(threshold=0.5)
        # c_scorer = CustomFaithfulnessMetric(threshold=0.6)

        PROJECT_NAME = "OutreachWorkflow"
        EVAL_RUN_NAME = "ColdEmailGenerator-Improve-BasePrompt"
        
        client.run_evaluation(
            examples=[example1, example2],
            scorers=[scorer, scorer2],
            model="QWEN",
            metadata={"batch": "test"},
            project_name=PROJECT_NAME,
            eval_run_name=EVAL_RUN_NAME,
            log_results=True,
            override=True,
        )

        results = client.pull_eval(project_name=PROJECT_NAME, eval_run_name=EVAL_RUN_NAME)
        assert results, f"No evaluation results found for {EVAL_RUN_NAME}"

    def test_assert_test(self, client: JudgmentClient):
        """Test assertion functionality."""
        # Create examples and scorers as before
        example = Example(
            input="What if these shoes don't fit?",
            actual_output="We offer a 30-day full refund at no extra cost.",
            retrieval_context=["All customers are eligible for a 30 day full refund at no extra cost."],
        )

        example1 = Example(
            input="How much are your croissants?",
            actual_output="Sorry, we don't accept electronic returns.",
        )

        example2 = Example(
            input="Who is the best basketball player in the world?",
            actual_output="No, the room is too small.",
        )

        scorer = FaithfulnessScorer(threshold=0.5)
        scorer1 = AnswerRelevancyScorer(threshold=0.5)

        with pytest.raises(AssertionError):
            client.assert_test(
                eval_run_name="test_eval",
                project_name="test_project",
                examples=[example, example1, example2],
                scorers=[scorer, scorer1],
                model="QWEN",
                override=True
            )

class TestAdvancedFeatures:
    def test_json_scorer(self, client: JudgmentClient):
        """Test JSON scorer functionality."""
        # Original test content preserved
        example1 = Example(
            input="What if these shoes don't fit?",
            actual_output='{"tool": "authentication"}',
            retrieval_context=["All customers are eligible for a 30 day full refund at no extra cost."],
            trace_id="2231abe3-e7e0-4909-8ab7-b4ab60b645c6"
        )

        example2 = Example(
            input="How do I reset my password?",
            actual_output="You can reset your password by clicking on 'Forgot Password' at the login screen.",
            expected_output="You can reset your password by clicking on 'Forgot Password' at the login screen.",
            name="Password Reset",
            context=["User Account"],
            retrieval_context=["Password reset instructions"],
            tools_called=["authentication"],
            expected_tools=["authentication"],
            additional_metadata={"difficulty": "medium"}
        )

        class SampleSchema(BaseModel):
            tool: str

        scorer = JSONCorrectnessScorer(threshold=0.5, json_schema=SampleSchema)
        PROJECT_NAME = "test_project"
        EVAL_RUN_NAME = "test_json_scorer"
        
        res = client.run_evaluation(
            examples=[example1, example2],
            scorers=[scorer],
            model="QWEN",
            metadata={"batch": "test"},
            project_name=PROJECT_NAME,
            eval_run_name=EVAL_RUN_NAME,
            log_results=True,
            override=True,
            use_judgment=True,
        )
        assert res, "JSON scorer evaluation failed"

    def test_override_eval(self, client: JudgmentClient, random_name: str):
        """Test evaluation override behavior."""
        # Original test content with random name for uniqueness
        example1 = Example(
            input="What if these shoes don't fit?",
            actual_output="We offer a 30-day full refund at no extra cost.",
            retrieval_context=["All customers are eligible for a 30 day full refund at no extra cost."],
            trace_id="2231abe3-e7e0-4909-8ab7-b4ab60b645c6"
        )
        
        scorer = FaithfulnessScorer(threshold=0.5)

        PROJECT_NAME = "test_eval_run_naming_collisions"
        EVAL_RUN_NAME = random_name

        # First run should succeed
        client.run_evaluation(
            examples=[example1],
            scorers=[scorer],
            model="QWEN",
            metadata={"batch": "test"},
            project_name=PROJECT_NAME,
            eval_run_name=EVAL_RUN_NAME,
            log_results=True,
            override=False,
        )
        
        # Second run with log_results=False should succeed
        client.run_evaluation(
            examples=[example1],
            scorers=[scorer],
            model="QWEN",
            metadata={"batch": "test"},
            project_name=PROJECT_NAME,
            eval_run_name=EVAL_RUN_NAME,
            log_results=False,
            override=False,
        )
        
        # Third run with override=True should succeed
        try:
            client.run_evaluation(
                examples=[example1],
                scorers=[scorer],
                model="QWEN",
                metadata={"batch": "test"},
                project_name=PROJECT_NAME,
                eval_run_name=EVAL_RUN_NAME,
                log_results=True,
                override=True,
            )
        except ValueError as e:
            print(f"Unexpected error in override run: {e}")
            raise
        
        # Final non-override run should fail
        with pytest.raises(ValueError, match="already exists") as exc_info:
            client.run_evaluation(
                examples=[example1],
                scorers=[scorer],
                model="QWEN",
                metadata={"batch": "test"},
                project_name=PROJECT_NAME,
                eval_run_name=EVAL_RUN_NAME,
                log_results=True,
                override=False,
            )

    def test_evaluate_dataset(self, client: JudgmentClient):
        """Test dataset evaluation."""
        # Original test content preserved
        example1 = Example(
            input="What if these shoes don't fit?",
            actual_output="We offer a 30-day full refund at no extra cost.",
            retrieval_context=["All customers are eligible for a 30 day full refund at no extra cost."],
            trace_id="2231abe3-e7e0-4909-8ab7-b4ab60b645c6"
        )

        example2 = Example(
            input="How do I reset my password?",
            actual_output="You can reset your password by clicking on 'Forgot Password' at the login screen.",
            expected_output="You can reset your password by clicking on 'Forgot Password' at the login screen.",
            name="Password Reset",
            context=["User Account"],
            retrieval_context=["Password reset instructions"],
            tools_called=["authentication"],
            expected_tools=["authentication"],
            additional_metadata={"difficulty": "medium"}
        )

        dataset = EvalDataset(examples=[example1, example2])
        res = client.evaluate_dataset(
            dataset=dataset,
            scorers=[FaithfulnessScorer(threshold=0.5)],
            model="QWEN",
            metadata={"batch": "test"},
        )
        assert res, "Dataset evaluation failed"
        
    def test_classifier_scorer(self, client: JudgmentClient, random_name: str):
        """Test classifier scorer functionality."""
        # Original test content with random slug
        random_slug = random_name
        faithfulness_scorer = FaithfulnessScorer(threshold=0.5)
        
        # Creating a classifier scorer from SDK
        classifier_scorer_custom = ClassifierScorer(
            name="Test Classifier Scorer",
            slug=random_slug,  # Use random slug instead of hardcoded value
            threshold=0.5,
            conversation=[],
            options={}
        )
        
        classifier_scorer_custom.update_conversation(conversation=[{"role": "user", "content": "What is the capital of France?"}])
        classifier_scorer_custom.update_options(options={"yes": 1, "no": 0})
        
        slug = client.push_classifier_scorer(scorer=classifier_scorer_custom)
        
        classifier_scorer_custom = client.fetch_classifier_scorer(slug=slug)
        
        example1 = Example(
            input="What is the capital of France?",
            actual_output="Paris",
            retrieval_context=["The capital of France is Paris."],
        )

        res = client.run_evaluation(
            examples=[example1],
            scorers=[faithfulness_scorer, classifier_scorer_custom],
            model="QWEN",
            log_results=True,
            eval_run_name="ToneScorerTest",
            project_name="ToneScorerTest",
            override=True,
        )

class TestTraceOperations:
    """Tests for trace-related operations."""
    
    def test_fetch_traces_by_time_period(self, client: JudgmentClient):
        """Test successful cases with different time periods."""
        for hours in [1, 3, 6, 12, 24, 72, 168]:
            response = requests.post(
                f"{SERVER_URL}/traces/fetch_by_time_period/",
                json={"hours": hours, "judgment_api_key": API_KEY}
            )
            assert response.status_code == 200
            data = response.json()
            assert isinstance(data, list)

    def test_fetch_traces_invalid_period(self, client: JudgmentClient):
        """Test invalid time periods."""
        for hours in [0, 2, 4]:
            response = requests.post(
                f"{SERVER_URL}/traces/fetch_by_time_period/",
                json={"hours": hours, "judgment_api_key": API_KEY}
            )
            assert response.status_code == 400

    def test_fetch_traces_missing_api_key(self, client: JudgmentClient):
        """Test missing API key scenario."""
        response = requests.post(
            f"{SERVER_URL}/traces/fetch_by_time_period/",
            json={"hours": 12}
        )
        assert response.status_code == 422
        
@pytest.mark.skipif(not os.getenv("GOOGLE_APPLICATION_CREDENTIALS"),
                   reason="VertexAI credentials not configured")

class TestCustomJudges:
    def test_custom_judge_vertexai(self, client: JudgmentClient):
        """Test VertexAI custom judge."""
        # Original test content preserved
        try:
            import vertexai
            from vertexai.generative_models import GenerativeModel

            PROJECT_ID = "judgment-labs"
            vertexai.init(project=PROJECT_ID, location="us-west1")

            class VertexAIJudge(JudgevalJudge):

                def __init__(self, model_name: str = "gemini-1.5-flash-002"):
                    self.model_name = model_name
                    self.model = GenerativeModel(self.model_name)

                def load_model(self):
                    return self.model

                def generate(self, prompt) -> str:
                    # prompt is a List[dict] (conversation history)
                    # For models that don't support conversation history, we need to convert to string
                    # If you're using a model that supports chat history, you can just pass the prompt directly
                    response = self.model.generate_content(str(prompt))
                    return response.text

                async def a_generate(self, prompt) -> str:
                    # prompt is a List[dict] (conversation history)
                    # For models that don't support conversation history, we need to convert to string
                    # If you're using a model that supports chat history, you can just pass the prompt directly
                    response = await self.model.generate_content_async(str(prompt))
                    return response.text

                def get_model_name(self) -> str:
                    return self.model_name

            example = Example(
                input="What is the largest animal in the world?",
                actual_output="The blue whale is the largest known animal.",
                retrieval_context=["The blue whale is the largest known animal."],
            )

            judge = VertexAIJudge()

            res = client.run_evaluation(
                examples=[example],
                scorers=[CustomFaithfulnessMetric()],
                model=judge,
                eval_run_name="custom_judge_test",
                project_name="custom_judge_test",
                override=True
            )
            assert res, "Custom judge evaluation failed"
        except ImportError:
            pytest.skip("VertexAI package not installed")

def pytest_configure(config):
    """Add markers for test categories."""
    config.addinivalue_line("markers", "basic: mark test as testing basic functionality")
    config.addinivalue_line("markers", "advanced: mark test as testing advanced features")
    config.addinivalue_line("markers", "custom: mark test as testing custom components")
    config.addinivalue_line("markers", "traces: mark test as testing trace operations")

def pytest_collection_modifyitems(items):
    """Add markers to tests based on their class."""
    for item in items:
        if "TestBasicOperations" in item.nodeid:
            item.add_marker(pytest.mark.basic)
        elif "TestAdvancedFeatures" in item.nodeid:
            item.add_marker(pytest.mark.advanced)
        elif "TestCustomJudges" in item.nodeid:
            item.add_marker(pytest.mark.custom)
        elif "TestTraceOperations" in item.nodeid:
            item.add_marker(pytest.mark.traces)

def run_selected_tests(client, test_names: list[str]):
    """
    Run only the specified tests by name.
    
    Args:
        test_names (list[str]): List of test function names to run (without 'test_' prefix)
    """
    judgeval_client = client
    print("Client initialized successfully")
    print("*" * 40)
    
    test_basic_operations = TestBasicOperations()
    test_advanced_features = TestAdvancedFeatures()
    test_custom_judges = TestCustomJudges()
    test_trace_operations = TestTraceOperations()
    
    test_map = {
        'dataset': test_basic_operations.test_dataset,
        'pull_all_user_dataset_stats': test_basic_operations.test_pull_all_user_dataset_stats,
        'run_eval': test_basic_operations.test_run_eval,
        'assert_test': test_basic_operations.test_assert_test,
        'json_scorer': test_advanced_features.test_json_scorer,
        'override_eval': test_advanced_features.test_override_eval,
        'evaluate_dataset': test_advanced_features.test_evaluate_dataset,
        'classifier_scorer': test_advanced_features.test_classifier_scorer,
        'custom_judge_vertexai': test_custom_judges.test_custom_judge_vertexai,
        'fetch_traces': test_trace_operations.test_fetch_traces_by_time_period,
        'fetch_traces_invalid': test_trace_operations.test_fetch_traces_invalid_period,
        'fetch_traces_missing_key': test_trace_operations.test_fetch_traces_missing_api_key
    }
    
    for test_name in test_names:
        if test_name not in test_map:
            print(f"Warning: Test '{test_name}' not found")
            continue
            
        print(f"Running test: {test_name}")
        test_map[test_name](judgeval_client)
        print(f"{test_name} test successful")
        print("*" * 40)
    
    print("Selected tests completed")

# Can either run as a script or a pytest module
# Script makes it easier to specify which tests to run
if __name__ == "__main__":
    client = JudgmentClient(judgment_api_key=API_KEY)
    
    run_selected_tests(client, [
        'dataset',
<<<<<<< HEAD
        'run_eval', 
        'assert_test',
        'json_scorer',
        'override_eval',
        'evaluate_dataset',
        'classifier_scorer',
        'custom_judge_vertexai',
        'fetch_traces',
        'fetch_traces_invalid',
        'fetch_traces_missing_key'
=======
        'pull_all_user_dataset_stats',
        # 'run_eval', 
        # 'assert_test',
        # 'json_scorer',
        # 'override_eval',
        # 'evaluate_dataset',
        # 'classifier_scorer',
        # 'custom_judge_vertexai'
>>>>>>> a84f003f
    ])<|MERGE_RESOLUTION|>--- conflicted
+++ resolved
@@ -499,7 +499,6 @@
     
     run_selected_tests(client, [
         'dataset',
-<<<<<<< HEAD
         'run_eval', 
         'assert_test',
         'json_scorer',
@@ -510,14 +509,5 @@
         'fetch_traces',
         'fetch_traces_invalid',
         'fetch_traces_missing_key'
-=======
         'pull_all_user_dataset_stats',
-        # 'run_eval', 
-        # 'assert_test',
-        # 'json_scorer',
-        # 'override_eval',
-        # 'evaluate_dataset',
-        # 'classifier_scorer',
-        # 'custom_judge_vertexai'
->>>>>>> a84f003f
     ])